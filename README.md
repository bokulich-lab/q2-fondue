--- conflicted
+++ resolved
@@ -79,7 +79,6 @@
 
 __Note:__ the input TSV file needs to consist of a single column named "ID".
 
-<<<<<<< HEAD
 2) To scrape all run and BioProject IDs from an existing web Zotero library collection into a `NCBIAccessionIDs` artifact run, you can use the `scrape-collection` method. Before running it, create a tsv file containing the following Zotero library information columns within: `type`, `id` and `api_key`, where:
 * `type` is the Zotero library type 'user' or 'group'.
 * `id` is a valid Zotero user ID. If `type` is 'user' it can be retrieved from section 'your user_id for use in API calls' in https://www.zotero.org/settings/keys. If `type` is 'group' it can be obtained by hovering over group name in https://www.zotero.org/groups/.
@@ -87,10 +86,6 @@
 __Note:__ To retrieve all required entries from Zotero, you must be logged in.
 
 Once you have created this file, you can retrieve the accession IDs from a collection within this Zotero library by running:
-=======
-2) To scrape all run and BioProject IDs with associated DOI names from an existing web Zotero library collection into a `NCBIAccessionIDs`
-artifact run:
->>>>>>> 0e111366
 ```shell
 qiime fondue scrape-collection \
               --m-library-file your_library_info.tsv \
