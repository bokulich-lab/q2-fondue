--- conflicted
+++ resolved
@@ -6,14 +6,6 @@
 # The full license is in the file LICENSE, distributed with this software.
 # ----------------------------------------------------------------------------
 
-<<<<<<< HEAD
-from qiime2.plugin import (Plugin, Citations, List, Str, Int, Range)
-
-from q2_fondue import __version__
-from q2_types.sample_data import SampleData
-from q2_types.per_sample_sequences import SequencesWithQuality
-from q2_fondue.sequences import get_sequences
-=======
 import importlib
 
 from qiime2.plugin import (Plugin, Citations, List, Str, Int, Range)
@@ -22,7 +14,6 @@
 from q2_fondue.metadata import get_metadata
 from q2_fondue.types._format import SRAMetadataFormat, SRAMetadataDirFmt
 from q2_fondue.types._type import SRAMetadata
->>>>>>> e2bed1d4
 
 citations = Citations.load('citations.bib', package='q2_fondue')
 
@@ -37,7 +28,6 @@
     short_description='Plugin for fetching sequences and metadata.',
 )
 
-<<<<<<< HEAD
 plugin.methods.register_function(
     function=get_sequences,
     inputs={},
@@ -64,7 +54,6 @@
     ),
     citations=[]
 )
-=======
 plugin.register_formats(SRAMetadataFormat, SRAMetadataDirFmt)
 plugin.register_semantic_types(SRAMetadata)
 plugin.register_semantic_type_to_format(
@@ -97,5 +86,4 @@
     citations=[]
 )
 
-importlib.import_module('q2_fondue.types._transformer')
->>>>>>> e2bed1d4
+importlib.import_module('q2_fondue.types._transformer')