--- conflicted
+++ resolved
@@ -13,16 +13,10 @@
 )
 
 from q2_fondue import __version__
-<<<<<<< HEAD
-from q2_fondue.metadata import get_metadata
+from q2_fondue.metadata import get_metadata, merge_metadata
 from q2_fondue.types._format import (SRAMetadataFormat, SRAMetadataDirFmt,
                                      SRAFailedIDsFormat, SRAFailedIDsDirFmt)
 from q2_fondue.types._type import SRAMetadata, SRAFailedIDs
-=======
-from q2_fondue.metadata import get_metadata, merge_metadata
-from q2_fondue.types._format import SRAMetadataFormat, SRAMetadataDirFmt
-from q2_fondue.types._type import SRAMetadata
->>>>>>> 26af6b9d
 from q2_types.sample_data import SampleData
 from q2_types.per_sample_sequences import (
     SequencesWithQuality, PairedEndSequencesWithQuality
@@ -139,21 +133,6 @@
     citations=[citations['Buchmann2019'], citations['SraToolkit']]
 )
 
-<<<<<<< HEAD
-plugin.register_formats(
-    SRAMetadataFormat, SRAMetadataDirFmt,
-    SRAFailedIDsFormat, SRAFailedIDsDirFmt
-)
-plugin.register_semantic_types(SRAMetadata, SRAFailedIDs)
-plugin.register_semantic_type_to_format(
-    SRAMetadata, artifact_format=SRAMetadataDirFmt
-)
-plugin.register_semantic_type_to_format(
-    SRAFailedIDs, artifact_format=SRAFailedIDsDirFmt
-)
-
-importlib.import_module('q2_fondue.types._transformer')
-=======
 plugin.methods.register_function(
     function=merge_metadata,
     inputs={'metadata': List[SRAMetadata]},
@@ -171,4 +150,17 @@
     ),
     citations=[]
 )
->>>>>>> 26af6b9d
+
+plugin.register_formats(
+    SRAMetadataFormat, SRAMetadataDirFmt,
+    SRAFailedIDsFormat, SRAFailedIDsDirFmt
+)
+plugin.register_semantic_types(SRAMetadata, SRAFailedIDs)
+plugin.register_semantic_type_to_format(
+    SRAMetadata, artifact_format=SRAMetadataDirFmt
+)
+plugin.register_semantic_type_to_format(
+    SRAFailedIDs, artifact_format=SRAFailedIDsDirFmt
+)
+
+importlib.import_module('q2_fondue.types._transformer')