# ----------------------------------------------------------------------------
# Copyright (c) 2022, Bokulich Laboratories.
#
# Distributed under the terms of the Modified BSD License.
#
# The full license is in the file LICENSE, distributed with this software.
# ----------------------------------------------------------------------------
import re
import pandas as pd
from qiime2.metadata import Metadata
from pyzotero import zotero, zotero_errors
from q2_fondue.entrezpy_clients._utils import set_up_logger

logger = set_up_logger('INFO', logger_name=__name__)


class NoAccessionIDs(Exception):
    pass


def _get_library_info(library: Metadata) -> (str, str, str):
    """If the provided `library` file contains the correct columns and
    only one row, this function returns the "id", "type" and "api_key"
    value else an error is returned.

    Args:
        library (Metadata): Library information Metadata.

    Returns:
        (str, str, str): (id, type, api_key)
    """

    lib_df = library.to_dataframe().reset_index()

    if any(
        [x not in lib_df.columns for x in ['api_key', 'type', 'id']]
    ):
        raise KeyError(
            'The provided library file does not contain '
            'the correct columns "id", "api_key" and "type".')

    if lib_df.shape[0] > 1:
        raise KeyError(
            'The provided library file should only contain '
            'one entry for each required library field.')

    return (lib_df['id'].values[0],
            lib_df['type'].values[0],
            lib_df['api_key'].values[0])


def _get_collection_id(zot: zotero.Zotero, col_name: str) -> str:
    """
    Returns collection ID given the name of a Zotero collection

    Args:
        zot (zotero.Zotero): Zotero instance
        col_name (str): Name of collection
    Returns:
        str: Collection ID.
    """

    # get all collections in this zot instance
    # note w/o zot.everything only max. 100 items are retrieved
    all_col = zot.everything(zot.collections())

    # retrieve name and key of all collections
    name_key = {x['data']['name']: x['key'] for x in all_col}

    # return col_name's key
    try:
        col_id = name_key[col_name]
    except KeyError:
        raise KeyError(
            f'Provided collection name {col_name} does not '
            f'exist in this library')

    return col_id


def _find_doi_in_extra(item: dict) -> str:
    """Finds DOI in 'extra' field of `item` or returns an empty string.

    Args:
        item (dict): Zotero item.

    Returns:
        str: DOI
    """
    doi_regex = r'10\.\d+/[-;()\w.]+'
    if 'extra' in item['data'].keys():
        doi_id = re.findall(doi_regex, item['data']['extra'])
        if len(doi_id) > 0:
            return doi_id[0]
        else:
            return ''
    else:
        return ''


def _find_doi_in_arxiv_url(item: dict) -> str:
    """Finds arXiv DOI in 'url' field of `item` or returns an empty string.

    Args:
        item (dict): Zotero item.

    Returns:
        str: DOI
    """
    reg_arxiv_id = r'https*://arxiv.org/abs/(.*)'
    if 'url' in item['data'].keys():
        arxiv_id = re.findall(reg_arxiv_id, item['data']['url'])

        if len(arxiv_id) > 0:
            doi_prefix = '10.48550/arXiv.'
            return [doi_prefix+x for x in arxiv_id][0]
        else:
            return ''
    else:
        return ''


def _get_parent_and_doi(items: list, on_no_dois: str = 'ignore') -> dict:
    """
    Extract parent keys and DOI for all `items` containing
    this information.

    Args:
        items (list): List of Zotero items.

    Returns:
        dict: Dictionary with parent keys and DOI as corresponding values.
    """
    parent_doi = {}
    for item in items:
        item_key = item['key']

        # fetch DOI for items with field DOI (e.g. JournalArticles)
        doi = item['data'].get('DOI', '')
        parent_doi.update({item_key: doi}) if doi else False

        # fetch DOI with "Extra" field and a DOI within (e.g. Reports from
        # bioRxiv and medRxiv, Books)
        doi = _find_doi_in_extra(item)
        parent_doi.update({item_key: doi}) if doi else False

        # if arXiv ID present - create DOI from it as described in
        # https://blog.arxiv.org/2022/02/17/new-arxiv-articles-are-
        # now-automatically-assigned-dois/
        doi = _find_doi_in_arxiv_url(item)
        parent_doi.update({item_key: doi}) if doi else False

    if len(parent_doi) == 0 and on_no_dois == 'error':
        raise KeyError(
            'This collection has no items with associated DOI names.')
    return parent_doi


def _get_attachment_keys(items: list) -> list:
    """Retrieves attachment keys of attachments in provided list of items.

    Args:
        items (list): List of Zotero items.

    Returns:
        list: List of attachment keys.
    """
    attach = [x for x in items if x['data']['itemType'] == 'attachment']
    if len(attach) == 0:
        raise KeyError(
            'No attachments exist in this collection')
    else:
        attach_keys = sorted(list(set([x['key'] for x in attach])))
        return attach_keys


def _link_attach_and_doi(
        items: list, attach_key: str, parent_doi: dict,
        on_no_dois: str = 'ignore') -> str:
    """
    Matches given `attach_key` in `items` to corresponding DOI name
    linked via parent ID in `parent_doi` dictionary.

    Args:
        items (list): List of Zotero items.
        attach_key (str): Key of attachment to be matched.
        parent_doi (dict): Known parent ID and DOI matches.

    Returns:
        str: Matching DOI name
    """
    attach_item = [x for x in items if x['key'] == attach_key]
    parent_key = attach_item[0]['data']['parentItem']
    if parent_key not in parent_doi and on_no_dois == 'error':
        raise KeyError(
            f'Attachment {attach_key} does not contain a matching DOI '
            f'parent in this collection')
    elif parent_key not in parent_doi and on_no_dois == 'ignore':
        return ''
    else:
        return parent_doi[parent_key]


def _expand_dict(id_dict: dict, keys: list, value2link: str) -> dict:
    """
    Creates new entries with key from `keys` and associated
    `value2link` in existing dictionary `id_dict`.

    Args:
        id_dict (dict): Existing dictionary with some keys and values.
        keys (list): List of keys to be added individually to `id_dict`.
        value2link (str): Value to assign to each of the `keys`.

    Returns:
        dict: Dictionary expanded with new keys and associated value.
    """
    for key in keys:
        if key in id_dict and value2link not in id_dict[key]:
            # attach to already scraped accession IDs
            id_dict[key].append(value2link)
        elif key not in id_dict:
            id_dict[key] = [value2link]
    return id_dict


def _find_special_id(txt: str, pattern: str, split_str: str) -> list:
    """Creates an accession ID from starting characters in `pattern` and
    digits following `split_str` in `txt`.

    Args:
        txt (str): Text to search for ID
        pattern (str): Pattern containing at the start the character prefix and
                       at the end the remaining digits of the accession ID
        split_str (str): String separating the digit part of the ID

    Returns:
        list: List with accession ID.
    """
    match = re.findall(f'({pattern})', txt)
    ids = []
    if len(match) != 0:
        for match in match:
            split_match = match.split(split_str)
            prefix = re.findall("[A-Z]+", split_match[0])[0]
            number = split_match[-1].strip()
            ids += [prefix + number]
    return ids


def _find_accession_ids(txt: str, id_type: str) -> list:
    """Returns list of run or BioProject IDs found in `txt`.

    Searching for these patterns of accession IDs as they are
    currently supported by q2fondue:
    ProjectID: PRJ(E|D|N)[A-Z][0-9]+
    runID: (E|D|S)RR[0-9]{6,}

    Args:
        txt (str): Some text to search
        id_type (str): Type of ID to search for ('run' or 'bioproject')

    Returns:
        list: List of run or BioProject IDs found.
    """
    # DEFAULT: Find plain accession ID: PREFIX12345 or PREFIX 12345
    if id_type == 'run':
        pattern = r'[EDS]RR\s?\d+'
    elif id_type == 'bioproject':
        pattern = r'PRJ[EDN][A-Z]\s?\d+'
    ids = re.findall(f'({pattern})', txt)
    # remove potential whitespace
    ids = [x.replace(' ', '') for x in ids]

    # SPECIAL case 1: get IDs after comma:
    # "PREFIX12345, 56789" yields "PREFIX56789"
    for nb_comma in range(1, 11):
        pattern_comma = pattern + nb_comma * r',\s\d+'
        ids_match = _find_special_id(txt, pattern_comma, ',')
        if len(ids_match) == 0:
            pattern_comma = pattern + (nb_comma - 1) * r',\s\d*'
            break
        else:
            ids += ids_match

    # SPECIAL case 2: get IDs after and:
    # "PREFIX12345, 56789 and 67899" yields "PREFIX67899"
    pattern_and = pattern_comma + r'\sand\s\d+'
    ids += _find_special_id(txt, pattern_and, 'and')

    return list(set(ids))


def scrape_collection(
<<<<<<< HEAD
    library: Metadata,
    collection_name: str,
    log_level: str = 'INFO'
) -> (pd.Series, pd.Series):
=======
    library_type: str, user_id: str, api_key: str, collection_name: str,
    on_no_dois: str = 'ignore', log_level: str = 'INFO'
) -> (pd.DataFrame, pd.DataFrame):
>>>>>>> 0e111366
    """
    Scrapes Zotero collection for run and BioProject IDs.

    Args:
        library (str): Contains Zotero API library `type`,
            the user `id` and the `api_key`.
        collection_name (str): Name of the collection to be scraped.
        on_no_dois (str): Behavior if no DOIs were found.
        log_level (str, default='INFO'): Logging level.

    Returns:
        pd.Series: Series with run and BioProject IDs scraped from collection.
    """
    logger.setLevel(log_level.upper())

    user_id, library_type, api_key = _get_library_info(library)

    logger.info(
        f'Scraping accession IDs for collection "{collection_name}" in '
        f'{library_type} library with user ID {user_id}...'
    )

    # initialise Zotero instance
    zot = zotero.Zotero(
        user_id,
        library_type,
        api_key)

    # get collection id
    coll_id = _get_collection_id(zot, collection_name)

    # get all items of this collection (required for DOI extraction)
    items = zot.everything(zot.collection_items(coll_id))

    # get parent keys and corresponding DOI
    parent_doi = _get_parent_and_doi(items, on_no_dois)

    # get all attachment items keys of this collection (where pdf/html
    # snapshots are stored)
    attach_keys = _get_attachment_keys(items)
    logger.info(
        f'Found {len(attach_keys)} attachments to scrape through...'
    )

    # extract IDs from text of attachment items
    run_doi, bioproject_doi = {}, {}

    for attach_key in attach_keys:
        # get doi linked with this attachment key
        doi = _link_attach_and_doi(items, attach_key, parent_doi, on_no_dois)

        # get text
        try:
            str_text = zot.fulltext_item(attach_key)['content']
        except zotero_errors.ResourceNotFound:
            str_text = ''
            logger.warning(f'Item {attach_key} doesn\'t contain any '
                           f'full-text content')

        # find accession (run and bioproject) IDs
        run_ids = _find_accession_ids(str_text, 'run')
        bioproject_ids = _find_accession_ids(str_text, 'bioproject')

        # match found accession IDs with DOI
        run_doi = _expand_dict(run_doi, run_ids, doi)
        bioproject_doi = _expand_dict(
            bioproject_doi, bioproject_ids, doi)

    if (len(run_doi) == 0) & (len(bioproject_doi) == 0):
        raise NoAccessionIDs(f'The provided collection {collection_name} '
                             f'does not contain any run or BioProject IDs')
    elif len(run_doi) == 0:
        logger.warning(f'The provided collection {collection_name} '
                       f'does not contain any run IDs')
    elif len(bioproject_doi) == 0:
        logger.warning(f'The provided collection {collection_name} '
                       f'does not contain any BioProject IDs')

    dfs = []
    for doi_dict in (run_doi, bioproject_doi):
        df = pd.DataFrame.from_dict([doi_dict]).transpose()
        df.columns = ['DOI']
        df.index.name = 'ID'
        dfs.append(df)

    return tuple(dfs)<|MERGE_RESOLUTION|>--- conflicted
+++ resolved
@@ -291,16 +291,11 @@
 
 
 def scrape_collection(
-<<<<<<< HEAD
     library: Metadata,
     collection_name: str,
+    on_no_dois: str = 'ignore',
     log_level: str = 'INFO'
-) -> (pd.Series, pd.Series):
-=======
-    library_type: str, user_id: str, api_key: str, collection_name: str,
-    on_no_dois: str = 'ignore', log_level: str = 'INFO'
 ) -> (pd.DataFrame, pd.DataFrame):
->>>>>>> 0e111366
     """
     Scrapes Zotero collection for run and BioProject IDs.
 
