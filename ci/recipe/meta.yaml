{% set data = load_setup_py_data() %}
{% set version = data.get('version') or 'placehold' %}
{% set release = '.'.join(version.split('.')[:2]) %}

package:
  name: q2-fondue
  version: {{ version }}

source:
  path: ../..

build:
  script: make install

requirements:
  host:
    - python {{ python }}
    - setuptools

  run:
    - python {{ python }}
    - xmltodict
    - pyzotero
<<<<<<< HEAD
    - dotenv
    - tqdm >= 4.62.3
=======
    - tqdm >=4.62.3
>>>>>>> 608a8952
    - entrezpy >=2.1.2
    - q2-types {{ release }}.*
    - qiime2 {{ release }}.*

test:
  imports:
    - q2_fondue
    - qiime2.plugins.fondue

about:
  home: https://github.com/bokulich-lab/q2-fondue
  license: BSD-3-Clause
  license_family: BSD<|MERGE_RESOLUTION|>--- conflicted
+++ resolved
@@ -21,12 +21,8 @@
     - python {{ python }}
     - xmltodict
     - pyzotero
-<<<<<<< HEAD
     - dotenv
     - tqdm >= 4.62.3
-=======
-    - tqdm >=4.62.3
->>>>>>> 608a8952
     - entrezpy >=2.1.2
     - q2-types {{ release }}.*
     - qiime2 {{ release }}.*
